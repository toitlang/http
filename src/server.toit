// Copyright (C) 2021 Toitware ApS. All rights reserved.
// Use of this source code is governed by an MIT-style license that can be
// found in the LICENSE file.

import bytes
import log
import monitor
import net
import net.tcp
import tls
import writer

import .chunked
import .connection
import .headers
import .request
import .status_codes
import .web_socket

class Server:
  static DEFAULT_READ_TIMEOUT/Duration ::= Duration --s=30

  read_timeout/Duration

  logger_/log.Logger
  use_tls_/bool ::= false
  certificate_/tls.Certificate? ::= null
  root_certificates_/List ::= []
  semaphore_/monitor.Semaphore? ::= null

  // For testing.
  call_in_finalizer_/Lambda? := null

  constructor --.read_timeout=DEFAULT_READ_TIMEOUT --max_tasks/int=1 --logger=log.default:
    logger_ = logger
    if max_tasks > 1: semaphore_ = monitor.Semaphore --count=max_tasks

  constructor.tls
      --.read_timeout=DEFAULT_READ_TIMEOUT
      --max_tasks/int=1
      --logger=log.default
      --certificate/tls.Certificate
      --root_certificates/List=[]:
    logger_ = logger
    use_tls_ = true
    certificate_ = certificate
    root_certificates_ = root_certificates
    if max_tasks > 1: semaphore_ = monitor.Semaphore --count=max_tasks

  /**
  Sets up an HTTP server on the given interface and port.
  Use $(listen server_socket handler) if you want to let the system
    pick a free port.
  The handler is called for each incoming request with two arguments:
    The $Request and a $ResponseWriter.
  */
  listen interface/tcp.Interface port/int handler/Lambda -> none:
    server_socket := interface.tcp_listen port
    listen server_socket handler

  /**
  Sets up an HTTP server on the given TCP server socket.
  This variant of server_socket gives you more control over the socket,
    eg. to let the system pick a free port.  See examples/server.toit.
  The handler is called for each incoming request with two arguments:
    The $Request and a $ResponseWriter.
<<<<<<< HEAD
=======

  # Examples
  ```
  import http
  import net
  main:
    network := net.open
    // Listen on a free port.
    tcp_socket := network.tcp_listen 0
    print "Server on http://localhost:$tcp_socket.local_address.port/"
    server := http.Server
    server.listen tcp_socket:: | request/http.Request writer/http.ResponseWriter |
      if request.path == "/":
        writer.headers.set "Content-Type" "text/html"
        writer.write "<html><body>hello world</body></html>
      writer.close
  ```
>>>>>>> 16de79d5
  */
  listen server_socket/tcp.ServerSocket handler/Lambda -> none:
    while true:
      parent_task_semaphore := null
      if semaphore_:
        parent_task_semaphore = semaphore_
        // Down the semaphore before the accept, so we just don't accept
        // connections if we are at the limit.
        semaphore_.down
      try:  // A try to ensure the semaphore is upped.
        accepted := server_socket.accept
        if not accepted: continue

        socket := accepted
        if use_tls_:
          socket = tls.Socket.server socket
            --certificate=certificate_
            --root_certificates=root_certificates_

        connection := Connection --location=null socket
        address := socket.peer_address
        logger := logger_.with_tag "peer" address
        logger.debug "client connected"

        // This code can be run in the current task or in a child task.
        handle_connection_closure := ::
          try:  // A try to ensure the semaphore is upped in the child task.
            detached := false
            e := catch --trace=(: not is_close_exception_ it and it != DEADLINE_EXCEEDED_ERROR):
              detached = run_connection_ connection handler logger
            connection.close_write
            close_logger := e ? logger.with_tag "reason" e : logger
            if detached:
              close_logger.debug "client socket detached"
            else:
              close_logger.debug "connection ended"
          finally:
            if semaphore_: semaphore_.up  // Up the semaphore when the task ends.
        // End of code that can be run in the current task or in a child task.

        parent_task_semaphore = null  // We got this far, the semaphore is ours.
        if semaphore_:
          task --background handle_connection_closure
        else:
          // For the single-task case, just run the connection in the current task.
          handle_connection_closure.call
      finally:
        // Up the semaphore if we threw before starting the task.
        if parent_task_semaphore: parent_task_semaphore.up

  web_socket request/RequestIncoming response_writer/ResponseWriter -> WebSocket?:
    nonce := WebSocket.check_server_upgrade_request_ request response_writer
    if nonce == null: return null
    response_writer.write_headers STATUS_SWITCHING_PROTOCOLS
    return WebSocket response_writer.detach --no-client

  // Returns true if the connection was detached, false if it was closed.
  run_connection_ connection/Connection handler/Lambda logger/log.Logger -> bool:
    if call_in_finalizer_: connection.call_in_finalizer_ = call_in_finalizer_
    while true:
      request := null
      with_timeout read_timeout:
        request = connection.read_request
      if not request: return false  // Client closed connection.
      request_logger := logger
      if request.method != "GET":
        request_logger = request_logger.with_tag "method" request.method
      request_logger = request_logger.with_tag "path" request.path
      request_logger.debug "incoming request"
      writer ::= ResponseWriter connection request request_logger
      unwind_block := : | exception |
        // If there's an error we can either send a 500 error message or close
        // the connection.  This depends on whether we had already sent the
        // headers - can't send a 500 if we already sent a success header.
        closed := writer.close_on_exception_ "Internal Server error - $exception"
        closed   // Unwind if the connection is dead.
      if request.method == "HEAD":
        writer.write_headers STATUS_METHOD_NOT_ALLOWED --message="HEAD not implemented"
      else:
        catch --trace --unwind=unwind_block:
          handler.call request writer  // Calls the block passed to listen.
      if writer.detached_: return true
      if request.body.read:
        // The request (eg. a POST request) was not fully read - should have
        // been closed and return null from read.
        closed := writer.close_on_exception_ "Internal Server error - request not fully read"
        assert: closed
        throw "request not fully read: $request.path"
      writer.close

class ResponseWriter:
  static VERSION ::= "HTTP/1.1"

  connection_/Connection? := null
  request_/RequestIncoming
  logger_/log.Logger
  headers_/Headers
  body_writer_/BodyWriter? := null
  detached_/bool := false

  constructor .connection_ .request_ .logger_:
    headers_ = Headers

  headers -> Headers:
    if body_writer_: throw "headers already written"
    return headers_

  write_headers status_code/int --message/string?=null:
    if body_writer_: throw "headers already written"
    has_body := status_code != STATUS_NO_CONTENT
    write_headers_ status_code --message=message --has_body=has_body

  write data:
    write_headers_ STATUS_OK --message=null --has_body=true
    body_writer_.write data

  write_headers_ status_code/int --message/string? --has_body/bool:
    if body_writer_: return
    body_writer_ = connection_.send_headers
        "$VERSION $status_code $(message or (status_message status_code))\r\n"
        headers
        --is_client_request=false
        --has_body=has_body

  redirect status_code/int location/string --message/string?=null --body/string?=null -> none:
    headers.set "Location" location
    if body and body.size > 0:
      write_headers_ status_code --message=message --has_body=true
      body_writer_.write body
    else:
      write_headers_ status_code --message=message --has_body=false

  // Returns true if the connection was closed due to an error.
  close_on_exception_ message/string -> bool:
    logger_.info message
    if body_writer_:
      // We already sent a good response code, but then something went
      // wrong.  Hard close (RST) the connection to signal to the other end
      // that we failed.
      connection_.close
      connection_ = null
      return true
    else:
      // We don't have a body writer, so perhaps we didn't send a response
      // yet.  Send a 500 to indicate an internal server error.
      write_headers_ STATUS_INTERNAL_SERVER_ERROR --message=message --has_body=false
      return false

  // Close the response.  We call this automatically after the block if the
  // user's router did not call it.  Returns true if the connection was closed
  // due to an error.
  close -> none:
    if body_writer_:
      too_little := not body_writer_.is_done
      body_writer_.close
      if too_little:
        // This is typically the case if the user's code set a Content-Length
        // header, but then didn't write enough data.
        // Will hard close the connection.
        close_on_exception_ "Not enough data produced by server"
        return
    else:
      // Nothing was written, yet we are already closing.  This indicates
      // We return a 500 error code and log the issue.  We don't need to close
      // the connection.
      write_headers_ STATUS_INTERNAL_SERVER_ERROR --message=null --has_body=false
      logger_.info "Returned from router without any data for the client"

  detach -> tcp.Socket:
    detached_ = true
    connection := connection_
    connection_ = null
    return connection.detach<|MERGE_RESOLUTION|>--- conflicted
+++ resolved
@@ -64,8 +64,6 @@
     eg. to let the system pick a free port.  See examples/server.toit.
   The handler is called for each incoming request with two arguments:
     The $Request and a $ResponseWriter.
-<<<<<<< HEAD
-=======
 
   # Examples
   ```
@@ -83,7 +81,6 @@
         writer.write "<html><body>hello world</body></html>
       writer.close
   ```
->>>>>>> 16de79d5
   */
   listen server_socket/tcp.ServerSocket handler/Lambda -> none:
     while true:
